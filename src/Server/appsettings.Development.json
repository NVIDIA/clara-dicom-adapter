{
  "DicomAdapter": {
    "dicom": {
      "scp": {
        "port": 1104,
        "maximumNumberOfAssociations": 2,
        "verification": {
          "enabled": true
        },
        "logDimseDatasets": false,
        "rejectUnknownSources": true
      },
      "scu": {
        "aeTitle": "ClaraSCU",
        "maximumNumberOfAssociations": 2
      }
    },
    "services": {
<<<<<<< HEAD
      "platformEndpoint": "localhost:7000",
=======
      "platformEndpoint": "192.168.20.209:7000",
>>>>>>> 265ced12
      "resultsServiceEndpoint": "http://10.101.32.66:8088"
    },
    "storage": {
      "temporary": "./payloads"
    }
  },
  "Logging": {
    "LogLevel": {
      "Default": "Warning",
      "Dicom": "Information",
      "Nvidia": "Information",
      "Microsoft": "Warning",
      "Microsoft.Hosting.Lifetime": "Warning",
      "System": "Information"
    }
  }
}<|MERGE_RESOLUTION|>--- conflicted
+++ resolved
@@ -16,11 +16,7 @@
       }
     },
     "services": {
-<<<<<<< HEAD
-      "platformEndpoint": "localhost:7000",
-=======
       "platformEndpoint": "192.168.20.209:7000",
->>>>>>> 265ced12
       "resultsServiceEndpoint": "http://10.101.32.66:8088"
     },
     "storage": {
