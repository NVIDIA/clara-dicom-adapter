﻿/*
 * Apache License, Version 2.0
 * Copyright 2019-2020 NVIDIA Corporation
 *
 * Licensed under the Apache License, Version 2.0 (the "License");
 * you may not use this file except in compliance with the License.
 * You may obtain a copy of the License at
 *
 *     http://www.apache.org/licenses/LICENSE-2.0
 *
 * Unless required by applicable law or agreed to in writing, software
 * distributed under the License is distributed on an "AS IS" BASIS,
 * WITHOUT WARRANTIES OR CONDITIONS OF ANY KIND, either express or implied.
 * See the License for the specific language governing permissions and
 * limitations under the License.
 */

using Microsoft.Extensions.Logging;
using Moq;
using Nvidia.Clara.DicomAdapter.Server.Repositories;
using Nvidia.Clara.DicomAdapter.Test.Shared;
using Nvidia.Clara.Platform;
using System;
using System.Collections.Generic;
using System.IO;
using System.IO.Abstractions;
using System.IO.Abstractions.TestingHelpers;
using System.Linq;
using System.Threading.Tasks;
using xRetry;
using Xunit;

namespace Nvidia.Clara.DicomAdapter.Test.Unit
{
    public class ClaraPayloadsApiTest
    {
        private IFileSystem fileSystem;

        public ClaraPayloadsApiTest()
        {
            fileSystem = new MockFileSystem(new Dictionary<string, MockFileData>
            {
                { "/dir1/dir2/file1", new MockFileData("Testing is meh.") },
                { "/dir1/dir2/file2", new MockFileData("some js") },
                { "/dir1/dir3/file3", new MockFileData(new byte[] { 0x12, 0x34, 0x56, 0xd2 }) }
            });
        }

        [RetryFact(DisplayName = "Upload shall throw on bad payloadId")]
        public void Upload_ShallThrowWithBadPayloadId()
        {
            var mockClient = new Mock<IPayloadsClient>();
            var mockLogger = new Mock<ILogger<ClaraPayloadsApi>>();

            var service = new ClaraPayloadsApi(mockClient.Object, mockLogger.Object, fileSystem);

            var exception = Assert.Throws<AggregateException>(() =>
            {
                service.Upload("bad payload id", "/base", "/base/path/file").Wait();
            });

            mockLogger.VerifyLogging(LogLevel.Error, Times.Never());
        }

        [RetryFact(DisplayName = "Upload shall respect retry policy on failures")]
        public void Upload_ShallRespectRetryPolicyOnFailure()
        {
            var mockClient = new Mock<IPayloadsClient>();
            var mockLogger = new Mock<ILogger<ClaraPayloadsApi>>();

            mockClient.Setup(p => p.UploadTo(It.IsAny<PayloadId>(), It.IsAny<uint>(), It.IsAny<string>(), It.IsAny<Stream>()))
                .Throws(new PayloadUploadFailedException("error"));

            var service = new ClaraPayloadsApi(mockClient.Object, mockLogger.Object, fileSystem);

            var exception = Assert.Throws<AggregateException>(() =>
            {
<<<<<<< HEAD
                service.Upload("good-payload-id", "/", "/dir1/dir2/file1").Wait();
=======
                service.Upload(Guid.NewGuid().ToString("N"), "/", new[] { "/dir1/dir2/file1" }).Wait();
>>>>>>> 15167a22
            });

            mockLogger.VerifyLogging("Error uploading file.", LogLevel.Error, Times.Exactly(4));

            mockClient.Verify(p => p.UploadTo(It.IsAny<PayloadId>(), It.IsAny<uint>(), It.IsAny<string>(), It.IsAny<Stream>()), Times.Exactly(4));
        }

        [Theory(DisplayName = "Upload shall upload files")]
        [InlineData("/dir1/dir2/file1")]
        [InlineData("/dir1/dir2/file2")]
        [InlineData("/dir1/dir3/file3")]
        public void Upload_ShallUploadFilesAfterRetries(string filename)
        {
            var mockClient = new Mock<IPayloadsClient>();
            var mockLogger = new Mock<ILogger<ClaraPayloadsApi>>();

            mockClient.Setup(p => p.UploadTo(It.IsAny<PayloadId>(), It.IsAny<uint>(), It.IsAny<string>(), It.IsAny<Stream>()))
                .Returns((PayloadId id, uint mode, string name, Stream stream) =>
                {
                    return Task.FromResult(new PayloadFileDetails { Name = filename });
                });
            var payloadId = Guid.NewGuid().ToString("N");
            var service = new ClaraPayloadsApi(mockClient.Object, mockLogger.Object, fileSystem);
            service.Upload(payloadId, "/dir1", filename).Wait();

            mockLogger.VerifyLogging("File uploaded sucessfully.", LogLevel.Debug, Times.Once());
            mockClient.Verify(p => p.UploadTo(It.IsAny<PayloadId>(),  It.IsAny<uint>(), It.IsAny<string>(), It.IsAny<Stream>()), Times.Once());
        }

        [RetryFact(DisplayName = "Download shall throw on bad payloadId")]
        public void Download_ShallThrowWithBadPayloadId()
        {
            var mockClient = new Mock<IPayloadsClient>();
            var mockLogger = new Mock<ILogger<ClaraPayloadsApi>>();

            var service = new ClaraPayloadsApi(mockClient.Object, mockLogger.Object, fileSystem);

            var exception = Assert.Throws<AggregateException>(() =>
            {
                service.Download("bad payload id", "/base/path/file").Wait();
            });

            Assert.IsType<ApplicationException>(exception.InnerException);

            mockLogger.VerifyLogging(LogLevel.Error, Times.Exactly(3));
        }

        [RetryFact(DisplayName = "Download shall be able to download file")]
        public async void Download_ShallDownloadFile()
        {
            var filename = "/dir1/dir2/file1";
            var mockClient = new Mock<IPayloadsClient>();
            var mockLogger = new Mock<ILogger<ClaraPayloadsApi>>();

            mockClient.Setup(p => p.DownloadFrom(It.IsAny<PayloadId>(), It.IsAny<string>(), It.IsAny<Stream>()))
                .Callback((PayloadId payloadId, string name, Stream stream) =>
                {
                    fileSystem.File.OpenRead(filename).CopyTo(stream);
                })
                .ReturnsAsync(new PayloadFileDetails
                {
                    Mode = 0,
                    Name = filename,
                    Size = 1
                });
            var service = new ClaraPayloadsApi(mockClient.Object, mockLogger.Object, fileSystem);

            var file = await service.Download(Guid.NewGuid().ToString("N"), "/base/path/file");

            Assert.Equal(filename, file.Name);
            Assert.Equal(fileSystem.File.ReadAllBytes(filename), file.Data);
        }
    }
}<|MERGE_RESOLUTION|>--- conflicted
+++ resolved
@@ -75,11 +75,7 @@
 
             var exception = Assert.Throws<AggregateException>(() =>
             {
-<<<<<<< HEAD
-                service.Upload("good-payload-id", "/", "/dir1/dir2/file1").Wait();
-=======
                 service.Upload(Guid.NewGuid().ToString("N"), "/", new[] { "/dir1/dir2/file1" }).Wait();
->>>>>>> 15167a22
             });
 
             mockLogger.VerifyLogging("Error uploading file.", LogLevel.Error, Times.Exactly(4));
