--- conflicted
+++ resolved
@@ -17,10 +17,7 @@
 
 using Ardalis.GuardClauses;
 using Newtonsoft.Json;
-<<<<<<< HEAD
-=======
 using Nvidia.Clara.Platform;
->>>>>>> 5b0d3fb9
 using System;
 using System.Collections.Generic;
 
@@ -59,12 +56,8 @@
     public class InferenceJob : Job
     {
         public Guid InferenceJobId { get; set; } = Guid.NewGuid();
-<<<<<<< HEAD
-        public string JobPayloadsStoragePath { get; set; }
-=======
         public string PipelineId { get; set; }
         public string JobPayloadsStoragePath { get; private set; }
->>>>>>> 5b0d3fb9
         public int TryCount { get; set; } = 0;
         public InferenceJobState State { get; set; } = InferenceJobState.Queued;
         public DateTime LastUpdate { get; set; } = DateTime.MinValue;
